/* globals
CONST,
foundry,
canvas,
ClockwiseSweepPolygon,
Ray,
NormalizedRectangle,
CollisionResult,
PIXI,
CONFIG,
PolygonVertex
*/

"use strict";

import { SimplePolygonEdge } from "./SimplePolygonEdge.js";
import { identifyIntersectionsWithNoEndpoint, lineBlocksPoint } from "./utilities.js";
import { findIntersectionsBruteRedBlack } from "./IntersectionsBrute.js";
import { findIntersectionsSortSingle } from "./IntersectionsSort.js";
import { LimitedAngleSweepPolygon } from "./LimitedAngle.js";
import { ClipperLib } from "./clipper_unminified.js";

import { Shadow } from "../Shadow.js";
import { drawSegment, COLORS, clearDrawings } from "../drawing.js";
<<<<<<< HEAD
import { lineSegment3dWallIntersects, lineWall3dIntersection, point3dKey } from "../util.js";
=======
import { log, lineSegment3dWallIntersection } from "../util.js";
>>>>>>> f3e14e2c

/*
Basic concept:
1. Custom shapes for light/sight/sound can be represented using temporary walls added
   to the sweep.
2. Limited angle is one application, where two temporary walls can be added.
3. Custom boundary polygons can be defined and also added as temporary walls.
4. Limited radius circle can be determined after the sweep, by intersecting the sweep
   polygon with a circle.
5. To speed up the sweep, a bounding box for boundary polygon/limited angle/limited radius
   can be used to select walls.

Changes to ClockwiseSweep:
- Walls are trimmed only by an encompassing bbox.
- All limited radius or limited angle calculations are removed.
- A bbox is always constructed to trim vertices prior to sweep.
  - unlimited vision: bbox is the edge of the canvas
  - limited angle: bbox is the rectangle that encompasses the limited angle
  - limited radius: bbox is the rectangle bounds of the vision circle
  - angle + radius: intersect bboxes
  - custom poly boundary: bbox around poly; intersect with other bboxes as necessary

Changes to PolygonEdge:
- Need to handle edges that are not associated with a wall
- Need to be able to quickly identify intersections for a given edge
  (Use the left/right endpoint sort algorithm comparable to walls intersection)


getBoundaryEdges: Return edges for a boundary, with intersections processed
edgeOutsideBoundary: True if the edge does not cross and is not contained by the boundary
vertexOutsideBoundary: True if the vertex does not cross and is not contained by the boundary

- Intersect the limitedAngle polygon instead of adding temp walls
- use limitedAngle.edgeIsOutside to drop edges not needed for the sweep
- Simplified executeSweep, with ray now constructed in determineRayResult only when needed.

*/


export class EVClockwiseSweepPolygon extends ClockwiseSweepPolygon {
  // Constructor same as ClockwiseSweep

  /* -------------------------------------------- */

  /**
   * @override
   * @param {Point} origin                        The provided polygon origin
   * @param {ClockwiseSweepPolygonConfig} config  The provided configuration object
   */
  initialize(origin, config) {
    super.initialize(origin, {...config}); // For benchmark & debugging, it can be problematic if the original config object is modified
    const cfg = this.config;

    // Edges and collisions originally in constructor, but moved here so as not to
    // interfere with default ClockwiseSweep.
    /**
     * A mapping of PolygonEdges which define potential boundaries of the polygon.
     * Keyed by edge.id, which may be equivalent to wall.id.
     * PolygonEdge represents both existing walls and temporary edges added in this
     * sweep class. To be able to link existing wall intersections with these edges,
     * this.edges must be a Map, not a Set.
     * @type {EdgeMap}
     */
    this.edges = new Map(); // ** NEW ** //
    this.collisions = []; // ** NEW ** Collisions formatted as [{x, y}, ...]

    log(`Elevated Vision initialize ${cfg.source?.id} with radius ${cfg.radius}, rotation ${cfg.rotation}, and origin ${this.origin.x}, ${this.origin.y}`, cfg.source);

    // Testing method of intersection
    cfg.findIntersectionsSingle ||= findIntersectionsSortSingle;
    cfg.findIntersectionsRedBlack ||= findIntersectionsBruteRedBlack;

    // *** NEW ***: Round origin b/c:
    // Origin can be non-integer in certain situations (like when dragging lights)
    // - we want a consistent angle when calculating the limited angle polygon
    // - we want a consistent straight ray from origin to the bounding box edges.
    // (Could be handled by drawing rays to floating point vertices, but this is the
    //  simpler option.)
    // TO-DO: Rounding origin implies that ClockwiseSweep should only be called when the
    // origin has moved 1+ pixels in either x or y direction.

    // Don't overwrite the origin object in case other modules, like wall height or levels,
    // have added properties to the origin.
    this.origin.x = Math.round(this.origin.x);
    this.origin.y = Math.round(this.origin.y);

    // If the source has the boundaryPolygon or customEdges method, set config accordingly.
    cfg.boundaryPolygon ||= (cfg.source?.boundaryPolygon
      && cfg.source.boundaryPolygon(this.origin, cfg.radius, cfg.rotation));
    cfg.tempEdges ||= (cfg.source?.customEdges
      && cfg.source.customEdges(this.origin));

    // If boundaryPolygon is "none", then drop any limited circle boundary
    // This will cause the boundary to be the canvas edges.
    if (cfg.boundaryPolygon === "none") {
      cfg.boundaryPolygon = undefined;
      cfg.hasLimitedRadius = false;
    }


    // Reset certain configuration values from what ClockwiseSweep did.

    // Configure limited radius same as ClockwiseSweep.
    // Limited radius configuration used to create the circle that will
    // be intersected against the resulting sweep polygon.
    // Limited radius configuration also used to construct the bounding box
    // to trim edges/vertices.

    // Need to use maximum rays throughout to ensure we always hit the bounding box.
    cfg.radiusMax = canvas.dimensions.maxR;
    cfg.radiusMax2 = Math.pow(cfg.radiusMax, 2);


    // Configure starting ray
    // (Always due west; limited angle now handled by _limitedAnglePolygon)
    // Ensure rounded endpoints; origin already rounded above
    cfg.rStart = new Ray(origin, { x: this.origin.x - Math.round(cfg.radiusMax), y: this.origin.y });

    // Configure artificial boundary
    // Can be:
    // - canvas edge
    // - bbox for the limited angle
    // - bbox for the limited radius circle
    // - bbox for user-provided alternative Polygon to radius circle

    // Ensure any user-provided boundaryPolygon is valid
    // - must contain the origin
    // - must be closed
    if (cfg.boundaryPolygon && !this.validateBoundaryPolygon()) {
      console.warn("ClockwiseSweep: boundaryPolygon not valid.");
      cfg.boundaryPolygon = undefined;
    }

    // Limited Radius boundary represented by PIXI.Circle b/c it is much faster to
    // intersect a circle with a polygon than two equivalent polygons.
    // Only need a limited radius boundary if no custom boundary was provided.
    if (cfg.hasLimitedRadius && !cfg.boundaryPolygon) {
      cfg.boundaryPolygon = new PIXI.Circle(this.origin.x, this.origin.y, cfg.radius);
    }

    // BoundaryPolygon is user-provided. It overrides use of the circle radius.
    // Otherwise, if a boundary is required (beyond canvas edges)
    // the limited radius and/or limited circle provide it.
    // BoundaryPolygon can be combined with limitedAngle.

    // Conceptually, it might make sense to require the boundaryPolygon to be
    // centered at 0,0 and scalable, such that radius 1 gives the boundaryPolygon
    // as-is, and this configuration would then scale and shift it according to
    // provided origin and radius.

    // Store flag to indicate if the boundary is anything other than canvas walls.
    // Unlike original, limitedAngle here does not use walls, so cannot ignore vertices based on its borders.
    cfg.hasCustomBoundary = Boolean(cfg.boundaryPolygon);


    // Object representing the limited angle:
    // 1 pixel behind the actual origin along rMin to the canvas border, then
    // along the canvas border to rMax, then back to 1 pixel behind the actual origin.
    if (cfg.hasLimitedAngle) {
      cfg.limitedAngle = LimitedAngleSweepPolygon.build(this.origin, cfg.angle, cfg.rotation, { contain_origin: true });

      // Needed for visualization only: reset aMin, aMax, rMin, rMax
      // based on slightly moving the origin in limitedAngle
      // (Otherwise unused in the sweep)
      cfg.aMin = cfg.limitedAngle.aMin;
      cfg.aMax = cfg.limitedAngle.aMax;
      cfg.rMin = cfg.limitedAngle.rMin;
      cfg.rMax = cfg.limitedAngle.rMax;
    }

    // Build a bounding box (PIXI.Rectangle)
    // Edge and vertex removal done by testing against bounding box.
    // (Limited angle treated as special case; vertices also rejected if not within the
    //  limited angle, for speed.)
    cfg.bbox = this._constructBoundingBox();

    // Add edges for boundaryPolygon or limitedAnglePolygon
    // User can also provide data to add temporary edges to the sweep algorithm, by
    // passing an array of SimplePolygonEdge in config.tempEdges.
    cfg.tempEdges = this._constructTemporaryEdges();
  }

  /** @inheritdoc */
  _compute() {

    // Step 1 - Identify candidate edges
    this._identifyEdges();


    // Step 2 - Construct vertex mapping
    this._identifyVertices();

    // Step 3 - Radial sweep over endpoints
    this._executeSweep();

    // Step 4 - Build polygon points
    // *** NEW *** Skip b/c dealt with in executeSweep

    // *** NEW *** //
    // Step 5 - Intersect boundary
    this._intersectBoundary();

    // *** NEW *** //
    this._addShadows();
  }

  _drawShadows({ color = COLORS.gray, width = 1, fill = COLORS.gray, alpha = .5 } = {} ) {
    clearDrawings();
    this.shadows.forEach(s => {
      Shadow.prototype.draw.call(s, {color, width, fill, alpha});
      if ( this.config.debug ) { drawSegment(s.wall, { color: COLORS.black, alpha: .7 }); }
    });
  }


  /**
   * For each edge that is below the light source, calculate a shadow polygon.
   * This is the quadrilateral formed by the wall casting a shadow from the higher
   * light on the ground surface.
   * For now, ground surface is assumed to be elevation 0.
   * Store shadow map in wall, keyed by source.
   * Shadows in the sweep are intersected against the sweep polygon.
   */
  _addShadows() {
    // PIXI.js hates overlapping holes:
    // https://www.html5gamedevs.com/topic/45827-overlapping-holes-in-pixigraphics/
    // Use clipper to combine the shadows into a single non-overlapping set
    const solution = new ClipperLib.Paths();
    const c = new ClipperLib.Clipper();
    c.AddPath(this.clipperCoordinates, ClipperLib.PolyType.ptSubject, true); // True to be considered closed

    this.edgesBelowSource.forEach(e => {
      const shadow = Shadow.constructShadow(e.wall, this.config.source);
      if ( !shadow ) return;
      if ( !e.wall.shadows ) { e.wall.shadows = new Map(); }
      e.wall.shadows.set(this.config.source.object.id, shadow);

      // Intersect the sweep polygon with the shadow
      // Note this may result in multiple shadow polygons
      c.AddPath(shadow.clipperCoordinates, ClipperLib.PolyType.ptClip, true); // True to be considered closed
    });

    c.Execute(ClipperLib.ClipType.ctIntersection, solution);
    this.shadows = solution.map(pts => PIXI.Polygon.fromClipperPoints(pts));
  }


  /* -------------------------------------------- */
  /*  Edge Configuration                          */
  /* -------------------------------------------- */

  /**
   * Changes to _identifyEdges:
   * - Use SimplePolygonEdge
   * - Test for whether the edge is within the bounding box
   * - Add boundary edges, intersecting as necessary
   * - Add custom edges, intersecting as necessary
   * - Do not otherwise restrict by angle
   * - Do not otherwise constrain by radius
   * (_getWalls will have already restricted by this.config.bbox)
   * Translate walls and other obstacles into edges which limit visibility
   * @private
   */
  _identifyEdges() {
    const { type, limitedAngle } = this.config;

    // Add edges for placed Wall objects
    const walls = this._getWalls();
    for ( const wall of walls ) {
      // Ignore edges that are of a type that should be ignored
      if ( !EVClockwiseSweepPolygon.EVTestWallInclusion(wall, this.origin, type) ) continue;

      // *** NEW *** //
      if (limitedAngle && limitedAngle.edgeIsOutside(wall)) continue;

      const edge = SimplePolygonEdge.fromWall(wall, type);
      this.edges.set(edge.id, edge);
      // *** END NEW *** //
    }

    // Add edges for the canvas boundary
    // Necessary even when there is a bounding box from limitedRadius, limitedAngle,
    // or custom boundaryPolygon, because the bbox could overlap a canvas wall.
    // Also, canvas boundaries are already intersected and defined, so easier to
    // add rather than try to figure out if we need them or not.
    // (If outside the bbox, could drop them)
    for ( const boundary of canvas.walls.boundaries ) {
      const edge = SimplePolygonEdge.fromWall(boundary, type);
      this.edges.set(edge.id, edge);
    }

    // *** NEW *** //
    // Add all custom/temporary edges
    if (this.config.tempEdges.length) {
      // For all temporary edges, add after identifying intersections with existing walls.
      // Temporary edges here include edges from a bounding polygon, such as limited angle

      // drop edges outside the bbox
      if ( this.config.bbox ) {
        this.config.tempEdges = this.config.tempEdges.filter(e => this.config.bbox.encountersSegment(e));
      }

      // Temporary edges checked for intersections with each other already, so just
      // need to compare to existing walls.
      // Existing walls array is likely longer than tempEdges; thus it is second param
      // here b/c findIntersectionsDouble might be faster when the inner loop is the
      // longer one (more edges --> more chances for the inner loop to skip some)
      this.config.findIntersectionsRedBlack(this.config.tempEdges,
        Array.from(this.edges.values()),
        identifyIntersectionsWithNoEndpoint);

      // Add the temporary edges to the set of edges for the sweep.
      this.config.tempEdges.forEach(e => this.edges.set(e.id, e));
    }

    this._testEdgesForElevation();

    // *** END NEW *** //
  }

  // Bypass the super.testWallInclusion so that it is not inadvertently wrapped by
  // wall-height
  static EVTestWallInclusion(wall, origin, type) {

    // Always include interior walls underneath active roof tiles
    if ( (type === "sight") && wall.hasActiveRoof ) return true;

    // Ignore walls that are not blocking for this polygon type
    if ( !wall.data[type] || wall.isOpen ) return false;

    // Ignore walls which are exactly in-line with the origin, except for movement
    const side = wall.orientPoint(origin);
    if ( (type !== "move") && (side === CONST.WALL_DIRECTIONS.BOTH) ) return false;

    // Ignore one-directional walls which are facing away from the origin
    return !wall.data.dir || (side !== wall.data.dir);
  }

  _testEdgesForElevation() {
    // By convention, treat the Wall Height module rangeTop as the elevation
    // Remove edges that will not block the source when viewed straight-on
    // But store for later processing
    this.edgesBelowSource = new Set(); // Top of edge below source top
    this.edgesAboveSource = new Set(); // Bottom of edge above the source top

    if ( !this.config.source ) { return; }
    const sourceZ = this.config.source.elevation ?? 0;
    if ( !isFinite(sourceZ) ) { return; } // Ignore lights set with default of positive infinity

    this.edges.forEach((e, key) => {
      if ( sourceZ > e.top ) {
        this.edgesBelowSource.add(e);
        this.edges.delete(key);
      } else if ( sourceZ < e.bottom ) {
        this.edgesAboveSource.add(e);
        this.edges.delete(key);
      }
    });
  }

  /* -------------------------------------------- */

  /**
   * Changes to _getWalls:
   * - Checks for hasBoundary instead of hasLimitedRadius.
   * - Uses the configured boundary box to limit walls.
   * Get the super-set of walls which could potentially apply to this polygon.
   * @returns {Wall[]}
   * @private
   */
  _getWalls() {
    // *** NEW *** //
    if ( !this.config.hasCustomBoundary ) return canvas.walls.placeables;
    return Array.from(canvas.walls.quadtree.getObjects(this.config.bbox).values());
  }

  /* -------------------------------------------- */
  /*  Vertex Identification                       */
  /* -------------------------------------------- */

  /**
   * Changes to _identifyVertices:
   * - Remove wallEdgeMap (rely on SimplePolygonEdge to track by id instead)
   * - Replace limited angle restriction with more generic outside boundary test
   * Consolidate all vertices from identified edges and register them as part of the vertex mapping.
   * @private
   */
  _identifyVertices() {

    // Register vertices for all edges
    for ( const edge of this.edges.values() ) {

      // Get unique vertices A and B
      const ak = edge.A.key;
      if ( this.vertices.has(ak) ) edge.A = this.vertices.get(ak);
      else this.vertices.set(ak, edge.A);
      const bk = edge.B.key;
      if ( this.vertices.has(bk) ) edge.B = this.vertices.get(bk);
      else this.vertices.set(bk, edge.B);

      // Learn edge orientation with respect to the origin
      const o = foundry.utils.orient2dFast(this.origin, edge.A, edge.B);

      // Ensure B is clockwise of A
      if ( o > 0 ) {
        const a = edge.A;
        edge.A = edge.B;
        edge.B = a;
      }

      // Attach edges to each vertex
      edge.A.attachEdge(edge, -1);
      edge.B.attachEdge(edge, 1);

      // *** NEW ***: no wallEdgeMAP

    }

    // Add edge intersections
    this._identifyIntersections();

    // *** NEW ***
    // Do not remove vertices outside the boundary.
    // Handle on a per-edge basis in _identifyEdges.
    // Removing vertices here will fail if there is not actual boundary, as is the case
    // for limitedCircle. (The circle is later intersected against the sweep polygon,
    // which will be an incorrect polygon if walls that intersect that boundary are
    // excluded by having one of their endpoints removed here.)
  }

  /* -------------------------------------------- */

  /**
   * Changes to _identifyIntersections:
   * - No longer rely on wallEdgeMap (use SimplePolygonEdge.id instead)
   * - No limited angle checks
   * - Move registering the intersection to a separate method
   * - Check first for exiting wall intersections and second for
   *   temporary edge intersections
   * Add additional vertices for intersections between edges.
   * @param {Map<string,SimplePolygonEdge>} wallEdgeMap    A mapping of wall IDs to SimplePolygonEdge instances
   * @private
   */
  _identifyIntersections() {
    const processed = new Set();
    for ( const edge of this.edges.values() ) {

      // Check each intersecting wall
      if (edge.wall && edge.wall.intersectsWith.size) {
        for ( const [wall, i] of edge.wall.intersectsWith.entries() ) {

          // Some other walls may not be included in this polygon
          const other = this.edges.get(wall.id);
          if ( !other || processed.has(other) ) continue;

          // TO-DO: test intersection point  against bbox.contains?

          this._registerIntersection(edge, other, i);
        }
      }

      if (edge.intersectsWith.size) {
        for ( const [wall, i] of edge.intersectsWith.entries() ) {
          const other = this.edges.get(wall.id);
          if ( !other || processed.has(other) ) continue;

          // TO-DO: test intersection point  against bbox.contains?

          this._registerIntersection(edge, other, i);
        }
      }
      processed.add(edge);
    }
  }

  /* -------------------------------------------- */
  /*  Radial Sweep                                */
  /* -------------------------------------------- */

  /**
   * Changes to _executeSweep:
   * - radiusMax2 sets the distance of the ray
   * - isRequired property removed from CollisionResult
   * Execute the sweep over wall vertices
   * @private
   */
  _executeSweep() {
    // Initialize the set of active walls
    const activeEdges = this._initializeActiveEdges();

    // Sort vertices from clockwise to counter-clockwise and begin the sweep
    const vertices = this._sortVertices();
    for ( const [i, vertex] of vertices.entries() ) {
      // *** NEW ***
      vertex._index = i+1;

      // *** NEW ***: construct basic collision result
      const result = new CollisionResult({
        target: vertex,
        cwEdges: vertex.cwEdges,
        ccwEdges: vertex.ccwEdges,
        isLimited: vertex.isLimited
        // *** NEW ***: Don't need to set isRequired
      });

      // Delegate to determine the result of the ray
      this._determineRayResult(vertex, result, activeEdges);

      // Update active edges for the next iteration
      this._updateActiveEdges(result, activeEdges);
    }
  }

  /* -------------------------------------------- */

  /**
   * Changes to _initializeActiveEdges:
   * - Use rStart (always due west) instead of rMin
   * Determine the initial set of active edges as those which intersect with the initial ray
   * @returns {EdgeSet}             A set of initially active edges
   * @private
   */
  _initializeActiveEdges() {
    const rStart = this.config.rStart; // *** NEW ***
    const edges = new Set();
    for ( const edge of this.edges.values() ) {
      // *** NEW ***: rStart
      const x = foundry.utils.lineSegmentIntersects(rStart.A, rStart.B, edge.A, edge.B);
      if ( x ) edges.add(edge);
    }
    return edges;
  }

  /* -------------------------------------------- */

  /**
   * Changes to _sortVertices:
   * - No need to sort around a reference (start is always due west)
   * Sort vertices clockwise from the initial ray (due west).
   * @returns {PolygonVertex[]}             The array of sorted vertices
   * @private
   */
  _sortVertices() {
    if ( !this.vertices.size ) return [];
    const vertices = Array.from(this.vertices.values());
    const o = this.origin;

    // *** NEW ***: No reference point

    // Sort vertices
    vertices.sort((a, b) => {

      // Sort by hemisphere
      const ya = a.y > o.y ? 1 : -1;
      const yb = b.y > o.y ? 1 : -1;
      if ( ya !== yb ) return ya;       // Sort N, S

      // Sort by quadrant
      const qa = a.x < o.x ? -1 : 1;
      const qb = b.x < o.x ? -1 : 1;
      if ( qa !== qb ) {                // Sort NW, NE, SE, SW
        if ( ya === -1 ) return qa;
        else return -qa;
      }

      // Sort clockwise within quadrant
      const orientation = foundry.utils.orient2dFast(o, a, b);
      if ( orientation !== 0 ) return orientation;

      // *** NEW ***: No reference point

      // If points are collinear, first prioritize ones which have no CCW edges over ones that do
      if ( !a.ccwEdges.size && b.ccwEdges.size ) return -1;
      if ( !b.ccwEdges.size && a.ccwEdges.size ) return 1;

      // Otherwise, sort closer points first
      if ( !a._d2 ) a._d2 = Math.pow(a.x - o.x, 2) + Math.pow(a.y - o.y, 2);
      if ( !b._d2 ) b._d2 = Math.pow(b.x - o.x, 2) + Math.pow(b.y - o.y, 2);
      return a._d2 - b._d2;
    });

    // *** NEW ***: No reference point

    return vertices;
  }

  /**
   * Changes to _isVertexBehindActiveEdges:
   * - Use faster lineBlocksPoint test.
   * - Don't need the ray parameter
   * Test whether a target vertex is behind some closer active edge
   * @param {Ray} ray                   The ray being evaluated
   * @param {PolygonVertex} vertex      The target vertex
   * @param {EdgeSet} activeEdges       The set of active edges
   * @returns {{isBehind: boolean, wasLimited: boolean}} Is the target vertex behind some closer edge?
   * @private
   */
  _isVertexBehindActiveEdges(vertex, activeEdges) {
    let wasLimited = false;
    for ( const edge of activeEdges ) {
      if ( vertex.edges.has(edge) ) continue;

      // *** NEW *** //
      if (lineBlocksPoint(edge.A, edge.B, vertex, this.origin)) {
      // *** END NEW *** //
        if ( ( edge.isLimited ) && !wasLimited ) wasLimited = true;
        else return {isBehind: true, wasLimited};
      }
    }
    return {isBehind: false, wasLimited};
  }

  /* -------------------------------------------- */

  /**
   * Changes in _determineRayResult:
   * - No Case 1 (Boundary rays strictly required)
   * - No ray parameter (constructed within)
   * Determine the final result of a candidate ray.
   * @param {PolygonVertex} vertex      The target vertex
   * @param {CollisionResult} result    The result being prepared
   * @param {EdgeSet} activeEdges       The set of active edges
   * @private
   */
  _determineRayResult(vertex, result, activeEdges) {
    // *** NEW ***: No Case 1

    // *** NEW ***
    // No test for vertex.is_outside. See removal of is_outside test from _identifyVertices.
    //  Otherwise, would have: if (vertex.is_outside) { return; }

    const {isBehind, wasLimited} = this._isVertexBehindActiveEdges(vertex, activeEdges);
    result.isBehind = isBehind;
    result.wasLimited = wasLimited;


    // Case 2 - Some vertices can be ignored because they are behind other active edges
    if ( result.isBehind ) return;

    // Determine whether this vertex is a binding point
    const nccw = vertex.ccwEdges.size;
    const ncw = vertex.cwEdges.size;
    let isBinding = true;
    if ( result.isLimited ) {
      // Limited points can still be binding if there are two or more connected edges on the same side.
      if ( !result.wasLimited && (ncw < 2) && (nccw < 2) ) isBinding = false;
    }

    // Case 4 - Limited edges in both directions
    // limited -> limited
    const ccwLimited = !result.wasLimited && (nccw === 1) && vertex.ccwEdges.first().isLimited;
    const cwLimited = !result.wasLimited && (ncw === 1) && vertex.cwEdges.first().isLimited;
    if ( activeEdges.size && cwLimited && ccwLimited ) return;

    // Case 5 - Non-limited edges in both directions
    // edge -> edge
    if ( activeEdges.size && !ccwLimited && !cwLimited && ncw && nccw ) {
      this.points.push(result.target.x, result.target.y); // Probably better off adding the collisions to this.points directly, if also adding points directly from _beginNewEdge
      return;
    }

    // *** NEW ***: Construct ray here, instead of in _executeSweep
    const ray = Ray.towardsPointSquared(this.origin, vertex, this.config.radiusMax2);
    ray.result = result;
    this.rays.push(ray);

    // Case 3 - If there are no counter-clockwise edges we must be beginning traversal down a new edge
    // empty -> edge
    // empty -> limited
    if ( !activeEdges.size || !nccw ) {
      this._beginNewEdge(ray, result, activeEdges, isBinding);
      result.collisions.forEach(pt => this.points.push(pt.x, pt.y));
      return;
    }


    // Case 6 - Complete edges which do not extend in both directions
    // edge -> limited
    // edge -> empty
    // limited -> empty
    if ( !ncw || (nccw && !ccwLimited) ) {
      this._completeCurrentEdge(ray, result, activeEdges, isBinding);
      result.collisions.forEach(pt => this.points.push(pt.x, pt.y));
      return;
    }

    // Case 7 - Otherwise we must be jumping to a new closest edge
    // limited -> edge

    this._beginNewEdge(ray, result, activeEdges, isBinding);
    result.collisions.forEach(pt => this.points.push(pt.x, pt.y));
  }

  /* -------------------------------------------- */

  /**
   * Changes to _getRayCollisions:
   * - Do not add a ray termination.
   * - Not needed because our canvas is always bound; not using limited radius rays.
   * Identify the collision points between an emitted Ray and a set of active edges.
   * @param {Ray} ray                   The candidate ray to test
   * @param {EdgeSet} activeEdges       The set of active edges
   * @param {number} [minimumDistance]  Require collisions to exceed some minimum distance
   * @returns {PolygonVertex[]}         A sorted array of collision points
   * @private
   */
  _getRayCollisions(ray, activeEdges, {minimumDistance=0}={}) {
    const collisions = [];
    const points = new Map();

    // Identify unique collision points
    for ( const edge of activeEdges ) {
      const x = foundry.utils.lineLineIntersection(ray.A, ray.B, edge.A, edge.B);
      if ( !x || (x.t0 <= minimumDistance) ) continue; // Require minimum distance

      // Get a unique collision point
      let c = PolygonVertex.fromPoint(x, {distance: x.t0});
      if ( points.has(c.key) ) c = points.get(c.key);
      else {
        points.set(c.key, c);
        collisions.push(c);
      }

      // Determine the orientation of the edge if the collision strikes a vertex
      let o = 0;
      if ( c.equals(edge.A) ) o = foundry.utils.orient2dFast(this.origin, edge.A, edge.B);
      else if ( c.equals(edge.B) ) o = foundry.utils.orient2dFast(this.origin, edge.B, edge.A);

      // Attach the edge to the collision point
      c.attachEdge(edge, o);
    }

    // Sort collisions on proximity to the origin
    collisions.sort((a, b) => a._distance - b._distance);

    // *** NEW ***: No additional ray termination

    return collisions;
  }

  /* -------------------------------------------- */
  /*  Polygon Construction                        */
  /* -------------------------------------------- */

  /**
   * Changes to _constructPolygonPoints:
   * - No padding for limited radius shapes (handled by intersecting circle shape after)
   * - No closing a limited shape
   * Construct the polygon from ray collision points
   * @private
   */
  _constructPolygonPoints() {
    console.warn("MyClockwiseSweepPolygon does not use _constructPolygonPoints.");
    super._constructPolygonPoints();
  }

  /* -------------------------------------------- */

  // Changes to visualize:
  // Handle change from Set to Map for this.edges
  /** @override */
  visualize() {
    const {radius, hasLimitedAngle, hasLimitedRadius, rMin, rMax} = this.config;

    let dg = canvas.controls.debug;
    dg.clear();

    // Text debugging
    if ( !canvas.controls.debug.debugText ) {
      canvas.controls.debug.debugText = canvas.controls.addChild(new PIXI.Container());
    }
    const text = canvas.controls.debug.debugText;
    text.removeChildren();

    // Define limitation colors
    const limitColors = {
      [CONST.WALL_SENSE_TYPES.NONE]: 0x77E7E8,
      [CONST.WALL_SENSE_TYPES.NORMAL]: 0xFFFFBB,
      [CONST.WALL_SENSE_TYPES.LIMITED]: 0x81B90C
    };

    // Draw the final polygon shape
    dg.beginFill(0x00AAFF, 0.25).drawShape(this).endFill();

    // Draw limiting radius
    if ( hasLimitedRadius ) {
      dg.lineStyle(8, 0xAACCFF, 0.5).drawCircle(this.origin.x, this.origin.y, radius);
    }

    // Draw limiting angles
    if ( hasLimitedAngle ) {
      dg.lineStyle(8, 0xAACCFF, 0.5).moveTo(rMin.A.x, rMin.A.y).lineTo(rMin.B.x, rMin.B.y);
      dg.lineStyle(8, 0xAACCFF, 0.5).moveTo(rMax.A.x, rMax.A.y).lineTo(rMax.B.x, rMax.B.y);
    }

    // Draw candidate edges
    // *** NEW ***: this.edges.values() b/c this.edges is a Map.
    for ( const edge of this.edges.values() ) {
      dg.lineStyle(4, limitColors[edge.type]).moveTo(edge.A.x, edge.A.y).lineTo(edge.B.x, edge.B.y);
    }

    // Draw vertices
    for ( const vertex of this.vertices.values() ) {
      dg.lineStyle(1, 0x000000).beginFill(limitColors[vertex.type]).drawCircle(vertex.x, vertex.y, 8).endFill();
      if ( vertex._index ) {
        const t = text.addChild(new PIXI.Text(String(vertex._index), CONFIG.canvasTextStyle));
        t.position.set(vertex.x, vertex.y);
      }
    }

    // *** NEW *** Draw bounding box, if any
    this.config.bbox && dg.lineStyle(1, 0x808080).drawShape(this.config.bbox.toPolygon()); // eslint-disable-line no-unused-expressions

    // Draw emitted rays
    for ( const ray of this.rays ) {
      const r = ray.result;
      if ( !r ) continue;
      dg.lineStyle(2, 0x00FF00, r.collisions.length ? 1.0 : 0.33).moveTo(ray.A.x, ray.A.y).lineTo(ray.B.x, ray.B.y);

      for ( const c of r.collisions ) {
        dg.lineStyle(1, 0x000000).beginFill(0xFF0000).drawCircle(c.x, c.y, 6).endFill();
      }
    }

    this._drawShadows();
  }


  // ---------------- DEPRECATED METHODS ---------------------------------------------------

  /**
   * Restrict the set of candidate edges to those which appear within the limited angle of emission.
   * @private
   */
  _restrictEdgesByAngle() {
    console.warn("MyClockwiseSweepPolygon does not use _restrictEdgesByAngle.");
    super._restrictEdgesByAngle();
  }

  /**
   * Process the candidate edges to further constrain them using a circular radius of effect.
   * @private
   */
  _constrainEdgesByRadius() {
    console.warn("MyClockwiseSweepPolygon does not use _constrainEdgesByRadius.");
    super._constrainEdgesByRadius();
  }

  /**
   * Identify collision points for a required terminal ray.
   * @private
   *
   * @param {Ray} ray                   The ray being emitted
   * @param {CollisionResult} result    The pending collision result
   * @param {EdgeSet} activeEdges       The set of currently active edges
   */
  _findRequiredCollision(ray, result, activeEdges) {
    console.warn("MyClockwiseSweepPolygon does not use _findRequiredCollision.");
    super._findRequiredCollision(ray, result, activeEdges);

  }

  /**
   * Add additional points to limited-radius polygons to approximate the curvature of a circle
   * @param {Ray} r0        The prior ray that collided with some vertex
   * @param {Ray} r1        The next ray that collides with some vertex
   * @private
   */
  _getPaddingPoints(r0, r1) {
    console.warn("MyClockwiseSweepPolygon does not use _getPaddingPoints.");
    super._getPaddingPoints(r0, r1);
  }

  // ---------------- NEW METHODS ----------------------------------------------------------

  /* -------------------------------------------- */
  /*  Configuration                               */
  /* -------------------------------------------- */

  /**
   * Test whether a user-supplied boundary polygon is valid.
   * @boundaryPolygon { PIXI.Polygon|PIXI.Circle|PIXI.Rectangle }
   * @return {boolean} True if closed and contains the origin point.
   */
  validateBoundaryPolygon() {
    // Any PIXI.Polygon, PIXI.Rectangle or PIXI.Circle should work.
    // Objects that are not polygons must either:
    // - have intersectPolygon method that takes a PIXI.Polygon or
    // - have a toPolygon method
    let boundaryPolygon = this.config.boundaryPolygon;

    if (!boundaryPolygon) {
      // Should not happen, b/c validate is only called when there is a boundaryPolygon
      log("ClockwiseSweep: boundaryPolygon undefined.");
      return false;
    }

    // Need to ensure the boundary encompasses the origin; otherwise intersect can fail
    // or may create holes.
    if (!boundaryPolygon?.contains(this.origin.x, this.origin.y)) {
      log(`ClockwiseSweep: boundaryPolygon does not contain origin ${this.origin.x},${this.origin.y}.`, boundaryPolygon);
      return false;
    }

    // Bounds required to create bbox.
    if (!("getBounds" in boundaryPolygon)) {
      log("ClockwiseSweep: boundaryPolygon has no 'getBounds' method.", boundaryPolygon);
      return false;
    }

    if (boundaryPolygon instanceof PIXI.Polygon) {
      // Assumed that polygon creates a closed shape
      boundaryPolygon.close();
    } else if (!("intersectPolygon" in boundaryPolygon)) {
      this.config.boundaryPolygon = boundaryPolygon?.toPolygon();
      if (!this.config.boundaryPolygon) {
        log("ClockwiseSweep: boundaryPolygon has no 'toPolygon' or 'intersect' method.", boundaryPolygon);
        return false;
      }
    }

    return true;
  }

  /**
   * Get bounding box for the boundary polygon but
   * expanded so that it definitely includes origin.
   * Does not explicitly check for this.config.hasBoundary but will return undefined if
   * no bounding box is present.
   * Will intersect limited angle and limited radius bounding boxes if both present.
   * @return {NormalizedRectangle|undefined}  Bounding box, if any
   * @private
   */
  _constructBoundingBox() {
    /* eslint-disable indent */
    const { boundaryPolygon,
            limitedAngle,
            hasCustomBoundary } = this.config;
    /* eslint-enable indent */

    // Use undefined so we can skip quadtree (as opposed to using canvas.dimensions.rect)
    if ( !hasCustomBoundary ) return undefined;

    // Start with the canvas bbox
    let bbox = canvas.dimensions.rect;

    boundaryPolygon && (bbox = bbox.intersection(boundaryPolygon.getBounds())); // eslint-disable-line no-unused-expressions
    limitedAngle && (bbox = bbox.intersection(limitedAngle.getBounds())); // eslint-disable-line no-unused-expressions

    // Convert to NormalizedRectangle, which is expected by _getWalls.
    // Should probably be handled by the respective getBounds methods above.
    bbox = new NormalizedRectangle(bbox.x, bbox.y, bbox.width, bbox.height);

    bbox.ceil(); // Force the box to integer coordinates.

    // Expand to definitely include origin (otherwise, sweep algorithm could fail)
    // (Probably shouldn't happen, as boundaryPolygon is previously validated)
    bbox.padToPoint(this.origin);

    // Expand out by 1 to ensure origin is contained
    // (Necessary if origin falls on a boundary edge)
    bbox.pad(1);

    return bbox;
  }

  /**
   * Add temporary edges if any provided; make sure intersections between such edges
   * are identified, if any overlap.
   */
  _constructTemporaryEdges() {
    const tempEdges = this.config.tempEdges ?? [];

    if (tempEdges.length) {
      // Cannot guarantee the customEdges have intersections set up,
      // so process that set here before combining with edges that we know do not intersect.
      this.config.findIntersectionsSingle(tempEdges, identifyIntersectionsWithNoEndpoint);
    }

    return tempEdges;
  }


  /* -------------------------------------------- */
  /*  Edge Configuration                          */
  /* -------------------------------------------- */

  /**
   * Add walls identified by the user.
   * Optional, but used by Light Mask module to allow arbitrary cached walls.
   * May be useful in default Foundry for caching walls that outline, for example,
   * river borders where you want to play river sounds but not otherwise have
   * the river walled off on the canvas.
   *
   * In config.customEdges, my proposal is that the user provide an array
   * of objects that have:
   * - A and B points, as in Walls, Rays, etc.
   * - Optional type names as used in wall.data.
   * @private
   */
  _addCustomEdges() {
    const { customEdges, type } = this.config;

    if (!customEdges || customEdges.length === 0) return;

    // Need to track intersections for each edge.
    // Cannot guarantee the customEdges have intersections set up, so
    // process each in turn.
    // Thus, cannot sort edges_array in advance; must let identifyIntersections
    // re-sort at each addition.
    const edges_array = Array.from(this.edges.values());
    for ( const data of customEdges ) {
      const edge = new SimplePolygonEdge(data.A, data.B, data[type]);
      edge._identifyIntersections(edges_array);
      this.edges.set(edge.id, edge);
      edges_array.push(edge);
    }
  }


  /* -------------------------------------------- */
  /*  Vertex Identification                       */
  /* -------------------------------------------- */

  /**
   * Moved from _identifyIntersections to allow easy processing of
   * temporary edge intersections using separate loop.
   * @param {SimplePolygonEdge} edge
   * @param {SimplePolygonEdge} other
   * @param {Point} intersection     Intersection point between edge and other.
   * @private
   */
  _registerIntersection(edge, other, intersection) {
    // Register the intersection point as a vertex
    let v = PolygonVertex.fromPoint(intersection);
    if ( this.vertices.has(v.key) ) v = this.vertices.get(v.key);
    else {
      // Ensure the intersection is still inside our limited angle

      this.vertices.set(v.key, v);
    }

    // Attach edges to the intersection vertex
    if ( !v.edges.has(edge) ) v.attachEdge(edge, 0);
    if ( !v.edges.has(other) ) v.attachEdge(other, 0);
  }

  /**
   * Test if vertex is outside the boundary
   */
  _vertexOutsideBoundary(v) {
    const { bbox, limitedAngle } = this.config;

    if (limitedAngle) {
      // Could just use the bbox but better to eliminate as many as possible.
      // So check against the limited angle as well
      return !(bbox.containsPoint(v) || limitedAngle.containsPoint(v));
    }

    return !bbox.containsPoint(v);
  }

  /* -------------------------------------------- */
  /* Compute Step 5: Intersect Boundary           */
  /* -------------------------------------------- */

  /**
   * Given the computed sweep points, intersect the sweep polygon
   * against a boundary, if any.
   * Two possibilities:
   * 1. Intersect the limited radius circle; or
   * 2. Intersect a provided polygon boundary
   * (limited angle handled in the sweep using temp walls)
   */
  _intersectBoundary() {
    const { boundaryPolygon, limitedAngle } = this.config;
    const pts = this.points;

    // Store a copy for debugging
    this.config.debug && (this._sweepPoints = [...pts]); // eslint-disable-line no-unused-expressions

    // Jump early if nothing to intersect
    // need three points (6 coords) to form a polygon to intersect
    if (pts.length < 6) return;

    // May be relevant for intersecting that the sweep points form a closed, clockwise polygon
    // Clockwise is a difficult calculation, but can set the underlying property b/c
    // we know the sweep here forms a clockwise polygon.
    this._isClockwise = true;

    let poly = this;

    // Must construct the boundary polygon first.
    // Otherwise, the limited angle may be incorrect because all edges outside the
    // boundary have been trimmed.
    // (This should be tested more; not clear this is definitely true or could not be fixed in other ways.
    //  But was definitely a problem in the past.)

    // If there is a boundaryPolygon, use its intersectPolygon method if available.
    // Fall back on passing the boundary to clipper to intersect.
    // This allows us to pass things other than polygons as boundaries, such as circles
    // or rectangles.
    if (boundaryPolygon) {
      const res = (typeof boundaryPolygon.intersectPolygon === "function")
        && boundaryPolygon.intersectPolygon(poly);
      poly = res || poly.clipperClip(boundaryPolygon, { cliptype: ClipperLib.ClipType.ctIntersection });
    }

    limitedAngle && (poly = limitedAngle.intersectPolygon(poly)); // eslint-disable-line no-unused-expressions

    // If poly is null, length less than 6, or undefined, something has gone wrong: no intersection found.
    if (!poly || poly.length < 6) {
      console.warn(`MyClockwiseSweep2|intersectBoundary failed. Origin ${this.origin.x},${this.origin.y}. ${this._sweepPoints.length} sweep points.`, poly);
      return;
    }

    this.points = poly.points;
  }

  /**
   * Check whether a given ray intersects with walls.
   * This version considers rays with a z element
   *
   * @param {PolygonRay} ray            The Ray being tested
   * @param {object} [options={}]       Options which customize how collision is tested
   * @param {string} [options.type=move]        Which collision type to check, a value in CONST.WALL_RESTRICTION_TYPES
   * @param {string} [options.mode=all]         Which type of collisions are returned: any, closest, all
   * @param {boolean} [options.debug=false]     Visualize some debugging data to help understand the collision test
   * @return {boolean|object[]|object}  Whether any collision occurred if mode is "any"
   *                                    An array of collisions, if mode is "all"
   *                                    The closest collision, if mode is "closest"
   */
  static getRayCollisions3d(ray, {type="move", mode="all", debug=false}={}) {
    const origin = ray.A;
    const dest = ray.B;
    origin.z ??= 0;
    dest.z ??= 0;

    // Identify Edges
<<<<<<< HEAD
    const edges = [];
    const walls = canvas.walls.quadtree.getObjects(ray.bounds);
    for ( let wall of walls ) {
      if ( !this.testWallInclusion(wall, origin, type) ) continue;
      const intersects = lineSegment3dWallIntersects(origin, dest, wall);
      if ( intersects ) {
        if ( mode === "any" ) {   // We may be done already
          if ( (wall.data[type] === CONST.WALL_SENSE_TYPES.NORMAL) || (edges.length > 1) ) return true;
        }
        edges.push(wall);
=======
    const collisions = [];
    const walls = canvas.walls.quadtree.getObjects(ray.bounds);
    for ( let wall of walls ) {
      log(`getRayCollisions3d|Testing wall ${wall.id} at origin ${origin.x},${origin.y},${origin.z}`);
      if ( !this.EVTestWallInclusion(wall, origin, type) ) continue;
      log(`getRayCollisions3d|testing wall ${wall.id} for intersection`);
      const x = lineSegment3dWallIntersection(origin, dest, wall);
      if ( x ) {
        log(`getRayCollisions3d|testing wall ${wall.id} intersects`);
        if ( mode === "any" ) {   // We may be done already
          if ( (wall.data[type] === CONST.WALL_SENSE_TYPES.NORMAL) || (walls.length > 1) ) return true;
        }
        x.type = wall.data[type];
        collisions.push(x);
>>>>>>> f3e14e2c
      }
    }
    if ( mode === "any" ) return false;

<<<<<<< HEAD
    // Identify Collision Points
    const collisions = [];
    const points = new Map();
    for ( let edge of edges ) {
      const intersects = lineSegment3dWallIntersects(origin, dest, edge);
      if ( intersects ) {
        let x = lineWall3dIntersection(origin, dest, edge);
        if ( !x ) continue;

        // Record the collision
        x.key = point3dKey(x);
        if ( points.has(x.key) ) {
          x = points.get(x.key);
        } else {
          x.distance2 = Math.pow(x.x - origin.x, 2) + Math.pow(x.y - origin.y, 2) + Math.pow(x.z - origin.z, 2);
          x.type = edge.type;
          points.set(x.key, x);
          collisions.push(x);
        }
      }
    }

    // Return all collisions
    if ( debug ) this._visualizeCollision(ray, edges, collisions);
    if ( mode === "all" ) return collisions;

    // Return the closest collision
    collisions.sort((a, b) => a._distance2 - b._distance2);
=======
    // Return all collisions
    if ( debug ) this._visualizeCollision(ray, walls, collisions);
    if ( mode === "all" ) return collisions;

    // Calculate distance to return the closest collision
    collisions.forEach(p => {
      p.distance2 = Math.pow(p.x - origin.x, 2)
        + Math.pow(p.y - origin.y, 2)
        + Math.pow(p.z - origin.z, 2);
    });

    // Return the closest collision
    collisions.sort((a, b) => a.distance2 - b.distance2);
>>>>>>> f3e14e2c
    if ( collisions[0].type === CONST.WALL_SENSE_TYPES.LIMITED ) collisions.shift();
    return collisions[0] || null;
  }


}
<|MERGE_RESOLUTION|>--- conflicted
+++ resolved
@@ -22,11 +22,7 @@
 
 import { Shadow } from "../Shadow.js";
 import { drawSegment, COLORS, clearDrawings } from "../drawing.js";
-<<<<<<< HEAD
-import { lineSegment3dWallIntersects, lineWall3dIntersection, point3dKey } from "../util.js";
-=======
 import { log, lineSegment3dWallIntersection } from "../util.js";
->>>>>>> f3e14e2c
 
 /*
 Basic concept:
@@ -1166,18 +1162,6 @@
     dest.z ??= 0;
 
     // Identify Edges
-<<<<<<< HEAD
-    const edges = [];
-    const walls = canvas.walls.quadtree.getObjects(ray.bounds);
-    for ( let wall of walls ) {
-      if ( !this.testWallInclusion(wall, origin, type) ) continue;
-      const intersects = lineSegment3dWallIntersects(origin, dest, wall);
-      if ( intersects ) {
-        if ( mode === "any" ) {   // We may be done already
-          if ( (wall.data[type] === CONST.WALL_SENSE_TYPES.NORMAL) || (edges.length > 1) ) return true;
-        }
-        edges.push(wall);
-=======
     const collisions = [];
     const walls = canvas.walls.quadtree.getObjects(ray.bounds);
     for ( let wall of walls ) {
@@ -1192,41 +1176,10 @@
         }
         x.type = wall.data[type];
         collisions.push(x);
->>>>>>> f3e14e2c
       }
     }
     if ( mode === "any" ) return false;
 
-<<<<<<< HEAD
-    // Identify Collision Points
-    const collisions = [];
-    const points = new Map();
-    for ( let edge of edges ) {
-      const intersects = lineSegment3dWallIntersects(origin, dest, edge);
-      if ( intersects ) {
-        let x = lineWall3dIntersection(origin, dest, edge);
-        if ( !x ) continue;
-
-        // Record the collision
-        x.key = point3dKey(x);
-        if ( points.has(x.key) ) {
-          x = points.get(x.key);
-        } else {
-          x.distance2 = Math.pow(x.x - origin.x, 2) + Math.pow(x.y - origin.y, 2) + Math.pow(x.z - origin.z, 2);
-          x.type = edge.type;
-          points.set(x.key, x);
-          collisions.push(x);
-        }
-      }
-    }
-
-    // Return all collisions
-    if ( debug ) this._visualizeCollision(ray, edges, collisions);
-    if ( mode === "all" ) return collisions;
-
-    // Return the closest collision
-    collisions.sort((a, b) => a._distance2 - b._distance2);
-=======
     // Return all collisions
     if ( debug ) this._visualizeCollision(ray, walls, collisions);
     if ( mode === "all" ) return collisions;
@@ -1240,7 +1193,6 @@
 
     // Return the closest collision
     collisions.sort((a, b) => a.distance2 - b.distance2);
->>>>>>> f3e14e2c
     if ( collisions[0].type === CONST.WALL_SENSE_TYPES.LIMITED ) collisions.shift();
     return collisions[0] || null;
   }
