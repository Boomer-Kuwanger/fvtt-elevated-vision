/* globals
Token,
canvas,
game,
PIXI,
Ray,
LightSource
*/
"use strict";

import { log } from "./util.js";
import { EVClockwiseSweepPolygon } from "./ClockwiseSweep/ClockwiseSweepPolygon.js";
import { Point3d } from "./Point3d.js";

/*
Adjustments for token visibility.

token cube = visibility test points for a token at bottom and top of token size
 - so if elevation is 10 and token height is 5, test points at 10 and 15

1. Testing visibility of a token
If not visible due to los/fov:
- visible if direct line of sight to token cube
- token may need to be within illuminated area or fov

*/


/**
 * Override of SightLayer.prototype.testVisibility (canvas.sight.testVisibility)
 */
export function EVSightTestVisibility(wrapped, point, {tolerance=2, object=null}={}) {
  if ( !object || !(object instanceof Token) ) return wrapped(point, { tolerance, object });

  log(`EVSightTestVisibility at ${point.x},${point.y} for ${object.id}`, object);
  // ** This is copied directly from SightLayer.prototype.testVisibility **

  const visionSources = this.sources;
  const lightSources = canvas.lighting.sources;
  const d = canvas.dimensions;
  if ( !visionSources.size ) return game.user.isGM;

  // Determine the array of offset points to test
<<<<<<< HEAD
  const t = tolerance;
=======
  const t = tolerance;  // For tokens: tolerance = Math.min(object.w, object.h) / 4;
>>>>>>> f3e14e2c
  const offsets = t > 0
    ? [[0, 0], [-t, -t], [-t, t], [t, t], [t, -t], [-t, 0], [t, 0], [0, -t], [0, t]]
    : [[0, 0]];
  const points = offsets.map(o => new PIXI.Point(point.x + o[0], point.y + o[1]));

  // If the point is entirely inside the buffer region, it may be hidden from view
  if ( !this._inBuffer && !points.some(p => d.sceneRect.contains(p.x, p.y)) ) return false;

  // ** Modified after this **

  // We need a point that provides both LOS and FOV membership, and
  // also, if in shadow, has line of sight to a vision source without intersecting a wall.
  // Top and bottom of the token cube---the points to test along the token.
  // Test the middle for better consistency with how offsets above also test center
  const obj_top = object.top;
  const obj_bottom = object.bottom;
<<<<<<< HEAD
  const obj_center = Math.round((obj_top + obj_bottom) / 2);
=======
  const obj_center = (obj_top + obj_bottom) / 2;
>>>>>>> f3e14e2c
  const points3d = [];
  const skip_top = obj_top === obj_bottom;

  // Try a single 3d center point for middle, top, bottom.
  // Then add middle, top, bottom for all other points around the boundary.
  const p0 = points.shift();
  points3d.push(new Point3d(p0.x, p0.y, obj_center));

  points.forEach(p => {
    points3d.push(new Point3d(p.x, p.y, obj_center));
    if ( skip_top ) return;

    points3d.push(
      new Point3d(p.x, p.y, obj_top),
      new Point3d(p.x, p.y, obj_bottom));
  });

<<<<<<< HEAD
  return points.some(p => {
=======
  return points3d.some(p => {
>>>>>>> f3e14e2c
    let hasLOS = false;
    let hasFOV = false;
    let requireFOV = !canvas.lighting.globalLight;

    // Check vision sources
    for ( const source of visionSources.values() ) {
      if ( !source.active ) continue;               // The source may be currently inactive
      if ( !hasLOS || (!hasFOV && requireFOV) ) {   // Do we need to test for LOS?
        hasLOS = testVisionSourceLOS(source, p);
        if ( !hasFOV && requireFOV ) {  // Do we need to test for FOV?
          if ( source.fov.contains(p.x, p.y) ) hasFOV = true;
        }
      }

      if ( hasLOS && (!requireFOV || hasFOV) ) {    // Did we satisfy all required conditions?
        return true;
      }
    }

    // Check light sources
    for ( const source of lightSources.values() ) {
      if ( !source.active ) continue;               // The source may be currently inactive
      if ( source.containsPoint(p) ) {
        if ( source.data.vision && testVisionSourceLOS(source, p) ) hasLOS = true;
        hasFOV = true;
      }
      if ( hasLOS && (!requireFOV || hasFOV) ) return true;
    }
    return false;
  });
}

function testVisionSourceLOS(source, p) {
  if ( !source.los.contains(p.x, p.y) ) { return false; }
  if ( !source.los.shadows?.length ) { return true; }

  const point_in_shadow = source.los.shadows.some(s => s.contains(p.x, p.y));
  if ( !point_in_shadow ) { return true; }

  const ray = new Ray(new Point3d(source.x, source.y, source.elevation), p);
  return !EVClockwiseSweepPolygon.getRayCollisions3d(ray, { type: "sight", mode: "any" });
}


function drawShadowHoles(source, mask) {
  if ( source.los?.shadows && source.los.shadows.length ) {
    log("\ndrawShadowHoles", source, mask);
    source.los.shadows.forEach(s => {
      log(`\tdrawShadowHoles|${s.points.length} shadow`);
      mask.beginHole().drawShape(s).endHole();
    });
  }
}

/**
 * Override VisionSource.prototype.drawVision
 * Appears to remove parts of the token field of view circle if unlimited vision
 */
export function EVDrawVision() {
  if ( this._flags.renderFOV ) {
    this.losMask.clear().beginFill(0xFFFFFF).drawShape(this.los);
    drawShadowHoles(this, this.losMask);
    this.losMask.endFill();

    if ( this._flags.useFov ) this._renderTexture();
  }
  return LightSource.prototype.drawLight.call(this);
}

/**
 * Override VisionSource.prototype.drawSight
 */
export function EVDrawSight() {
  const c = new PIXI.Container();
  const fov = c.addChild(new PIXI.LegacyGraphics());
  fov.beginFill(0xFFFFFF).drawCircle(this.x, this.y, this.radius).endFill();
  const los = c.addChild(new PIXI.LegacyGraphics());
  los.beginFill(0xFFFFFF).drawShape(this.los);
  drawShadowHoles(this, los);
  los.endFill();
  c.mask = los;
  return c;
}

/**
 * Override SightLayer.prototype.refresh
 */
export function EVSightLayerRefresh({forceUpdateFog=false, skipUpdateFog=false}={}) {
  if ( !this._initialized ) return;
  if ( !this.tokenVision ) {
    this.visible = false;
    return this.restrictVisibility();
  }

  // Configuration variables
  const d = canvas.dimensions;
  const unrestrictedVisibility = canvas.lighting.globalLight;
  let commitFog = false;

  // Stage the prior vision container to be saved to the FOW texture
  const prior = this.explored.removeChild(this.vision);
  if ( prior._explored && !skipUpdateFog ) {
    this.pending.addChild(prior);
    commitFog = this.pending.children.length >= this.constructor.FOG_COMMIT_THRESHOLD;
  }
  else prior.destroy({children: true});

  // Create a new vision container for this frame
  const vision = this._createVisionContainer();
  this.explored.addChild(vision);

  // Draw standard vision sources
  let inBuffer = canvas.scene.data.padding === 0;

  // Unrestricted visibility, everything in LOS is visible
  if ( unrestrictedVisibility ) vision.base.beginFill(0xFFFFFF, 1.0).drawShape(d.rect).endFill();

  // Otherwise, provided minimum visibility for each vision source
  else {
    for ( let source of this.sources ) {
      vision.base.beginFill(0xFFFFFF, 1.0).drawCircle(source.x, source.y, d.size / 2);
    }
  }

  // Draw field-of-vision for lighting sources
  for ( let source of canvas.lighting.sources ) {
    if ( !this.sources.size || !source.active ) continue;
    const g = new PIXI.LegacyGraphics();
    g.beginFill(0xFFFFFF, 1.0).drawShape(source.los).endFill();
    vision.fov.addChild(g);
    if ( source.data.vision ) {  // Some ambient lights provide vision
      vision.los.beginFill(0xFFFFFF).drawShape(source.los);
      drawShadowHoles(source, vision.los);
      vision.los.endFill();
    }
  }

  // Draw sight-based visibility for each vision source
  for ( let source of this.sources ) {
    source.active = true;
    if ( !inBuffer && !d.sceneRect.contains(source.x, source.y) ) inBuffer = true;
    if ( !unrestrictedVisibility && (source.radius > 0) ) {             // Token FOV radius
      vision.fov.addChild(source.drawSight());
    }
    vision.los.beginFill(0xFFFFFF).drawShape(source.los);
    drawShadowHoles(source, vision.los);
    vision.los.endFill();     // Token LOS mask
    if ( !skipUpdateFog ) this.updateFog(source, forceUpdateFog);       // Update fog exploration
  }

  // Commit updates to the Fog of War texture
  if ( commitFog ) this.commitFog();

  // Alter visibility of the vision layer
  this.visible = this.sources.size || !game.user.isGM;

  // Apply a mask to the exploration container
  if ( this.explored.msk ) {
    const noMask = this.sources.size && inBuffer;
    this.explored.mask = noMask ? null : this.explored.msk;
    this.explored.msk.visible = !noMask;
  }

  // Restrict the visibility of other canvas objects
  this._inBuffer = inBuffer;
  this.restrictVisibility();
}

<|MERGE_RESOLUTION|>--- conflicted
+++ resolved
@@ -41,11 +41,7 @@
   if ( !visionSources.size ) return game.user.isGM;
 
   // Determine the array of offset points to test
-<<<<<<< HEAD
-  const t = tolerance;
-=======
   const t = tolerance;  // For tokens: tolerance = Math.min(object.w, object.h) / 4;
->>>>>>> f3e14e2c
   const offsets = t > 0
     ? [[0, 0], [-t, -t], [-t, t], [t, t], [t, -t], [-t, 0], [t, 0], [0, -t], [0, t]]
     : [[0, 0]];
@@ -62,11 +58,7 @@
   // Test the middle for better consistency with how offsets above also test center
   const obj_top = object.top;
   const obj_bottom = object.bottom;
-<<<<<<< HEAD
-  const obj_center = Math.round((obj_top + obj_bottom) / 2);
-=======
   const obj_center = (obj_top + obj_bottom) / 2;
->>>>>>> f3e14e2c
   const points3d = [];
   const skip_top = obj_top === obj_bottom;
 
@@ -84,11 +76,7 @@
       new Point3d(p.x, p.y, obj_bottom));
   });
 
-<<<<<<< HEAD
-  return points.some(p => {
-=======
   return points3d.some(p => {
->>>>>>> f3e14e2c
     let hasLOS = false;
     let hasFOV = false;
     let requireFOV = !canvas.lighting.globalLight;
